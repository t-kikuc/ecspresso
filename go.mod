module github.com/kayac/ecspresso/v2

go 1.18

require (
	github.com/Songmu/prompter v0.5.1
	github.com/alecthomas/kong v0.7.0
	github.com/aws/aws-sdk-go-v2 v1.18.0
	github.com/aws/aws-sdk-go-v2/config v1.18.15
	github.com/aws/aws-sdk-go-v2/credentials v1.13.15
	github.com/aws/aws-sdk-go-v2/service/applicationautoscaling v1.15.17
	github.com/aws/aws-sdk-go-v2/service/cloudwatchlogs v1.15.19
	github.com/aws/aws-sdk-go-v2/service/codedeploy v1.14.17
	github.com/aws/aws-sdk-go-v2/service/ecr v1.17.17
	github.com/aws/aws-sdk-go-v2/service/ecs v1.27.0
	github.com/aws/aws-sdk-go-v2/service/elasticloadbalancingv2 v1.18.18
	github.com/aws/aws-sdk-go-v2/service/iam v1.18.18
	github.com/aws/aws-sdk-go-v2/service/s3 v1.27.11
	github.com/aws/aws-sdk-go-v2/service/secretsmanager v1.16.0
	github.com/aws/aws-sdk-go-v2/service/servicediscovery v1.18.2
	github.com/aws/aws-sdk-go-v2/service/ssm v1.28.0
	github.com/aws/aws-sdk-go-v2/service/sts v1.18.5
	github.com/aws/smithy-go v1.13.5
	github.com/fatih/color v1.13.0
	github.com/fujiwara/cfn-lookup v1.0.0
	github.com/fujiwara/ecsta v0.3.0
	github.com/fujiwara/logutils v1.1.2
	github.com/fujiwara/tfstate-lookup v1.0.0
	github.com/goccy/go-yaml v1.9.5
	github.com/google/go-cmp v0.5.9
	github.com/google/go-jsonnet v0.19.1
	github.com/hashicorp/go-envparse v0.1.0
	github.com/hashicorp/go-version v1.6.0
	github.com/hexops/gotextdiff v1.0.3
	github.com/kayac/go-config v0.6.0
	github.com/kylelemons/godebug v1.1.0
	github.com/mattn/go-isatty v0.0.17
	github.com/olekukonko/tablewriter v0.0.5
	github.com/opencontainers/image-spec v1.0.2
	github.com/samber/lo v1.36.0
	github.com/schollz/progressbar/v3 v3.13.1
	github.com/shogo82148/go-retry v1.1.1
<<<<<<< HEAD
	golang.org/x/sys v0.6.0
=======
	golang.org/x/sys v0.5.0
>>>>>>> b350ae74
)

require (
	cloud.google.com/go v0.104.0 // indirect
	cloud.google.com/go/compute v1.10.0 // indirect
	cloud.google.com/go/iam v0.4.0 // indirect
	cloud.google.com/go/storage v1.26.0 // indirect
	github.com/Azure/azure-pipeline-go v0.2.3 // indirect
	github.com/Azure/azure-sdk-for-go v66.0.0+incompatible // indirect
	github.com/Azure/azure-storage-blob-go v0.15.0 // indirect
	github.com/Azure/go-autorest v14.2.0+incompatible // indirect
	github.com/Azure/go-autorest/autorest v0.11.28 // indirect
	github.com/Azure/go-autorest/autorest/adal v0.9.21 // indirect
	github.com/Azure/go-autorest/autorest/azure/auth v0.5.11 // indirect
	github.com/Azure/go-autorest/autorest/azure/cli v0.4.6 // indirect
	github.com/Azure/go-autorest/autorest/date v0.3.0 // indirect
	github.com/Azure/go-autorest/autorest/to v0.4.0 // indirect
	github.com/Azure/go-autorest/autorest/validation v0.3.1 // indirect
	github.com/Azure/go-autorest/logger v0.2.1 // indirect
	github.com/Azure/go-autorest/tracing v0.6.0 // indirect
	github.com/BurntSushi/toml v1.2.0 // indirect
	github.com/Songmu/flextime v0.1.0 // indirect
	github.com/aws/aws-sdk-go-v2/aws/protocol/eventstream v1.4.8 // indirect
	github.com/aws/aws-sdk-go-v2/feature/ec2/imds v1.12.23 // indirect
	github.com/aws/aws-sdk-go-v2/feature/s3/manager v1.11.33 // indirect
	github.com/aws/aws-sdk-go-v2/internal/configsources v1.1.33 // indirect
	github.com/aws/aws-sdk-go-v2/internal/endpoints/v2 v2.4.27 // indirect
	github.com/aws/aws-sdk-go-v2/internal/ini v1.3.30 // indirect
	github.com/aws/aws-sdk-go-v2/internal/v4a v1.0.14 // indirect
	github.com/aws/aws-sdk-go-v2/service/cloudformation v1.22.9 // indirect
	github.com/aws/aws-sdk-go-v2/service/internal/accept-encoding v1.9.9 // indirect
	github.com/aws/aws-sdk-go-v2/service/internal/checksum v1.1.18 // indirect
	github.com/aws/aws-sdk-go-v2/service/internal/presigned-url v1.9.23 // indirect
	github.com/aws/aws-sdk-go-v2/service/internal/s3shared v1.13.17 // indirect
	github.com/aws/aws-sdk-go-v2/service/sns v1.18.0 // indirect
	github.com/aws/aws-sdk-go-v2/service/sso v1.12.4 // indirect
	github.com/aws/aws-sdk-go-v2/service/ssooidc v1.14.4 // indirect
	github.com/dimchansky/utfbom v1.1.1 // indirect
	github.com/fujiwara/tracer v1.0.0 // indirect
	github.com/golang-jwt/jwt/v4 v4.4.2 // indirect
	github.com/golang/groupcache v0.0.0-20210331224755-41bb18bfe9da // indirect
	github.com/golang/protobuf v1.5.2 // indirect
	github.com/google/go-querystring v1.1.0 // indirect
	github.com/google/uuid v1.3.0 // indirect
	github.com/googleapis/enterprise-certificate-proxy v0.1.0 // indirect
	github.com/googleapis/gax-go/v2 v2.5.1 // indirect
	github.com/hashicorp/go-cleanhttp v0.5.2 // indirect
	github.com/hashicorp/go-retryablehttp v0.7.1 // indirect
	github.com/hashicorp/go-slug v0.10.0 // indirect
	github.com/hashicorp/go-tfe v1.10.0 // indirect
	github.com/hashicorp/jsonapi v0.0.0-20210826224640-ee7dae0fb22d // indirect
	github.com/itchyny/gojq v0.12.11 // indirect
	github.com/itchyny/timefmt-go v0.1.5 // indirect
	github.com/jmespath/go-jmespath v0.4.0 // indirect
	github.com/mattn/go-colorable v0.1.13 // indirect
	github.com/mattn/go-ieproxy v0.0.1 // indirect
	github.com/mattn/go-runewidth v0.0.14 // indirect
	github.com/mitchellh/colorstring v0.0.0-20190213212951-d06e56a500db // indirect
	github.com/mitchellh/go-homedir v1.1.0 // indirect
	github.com/opencontainers/go-digest v1.0.0 // indirect
	github.com/pkg/errors v0.9.1 // indirect
	github.com/rivo/uniseg v0.4.2 // indirect
	github.com/tkuchiki/go-timezone v0.2.2 // indirect
	github.com/tkuchiki/parsetime v0.3.0 // indirect
	go.opencensus.io v0.23.0 // indirect
	golang.org/x/crypto v0.0.0-20220829220503-c86fa9a7ed90 // indirect
	golang.org/x/exp v0.0.0-20220303212507-bbda1eaf7a17 // indirect
	golang.org/x/net v0.7.0 // indirect
	golang.org/x/oauth2 v0.0.0-20220909003341-f21342109be1 // indirect
<<<<<<< HEAD
	golang.org/x/term v0.6.0 // indirect
	golang.org/x/text v0.3.8 // indirect
=======
	golang.org/x/term v0.5.0 // indirect
	golang.org/x/text v0.7.0 // indirect
>>>>>>> b350ae74
	golang.org/x/time v0.0.0-20220722155302-e5dcc9cfc0b9 // indirect
	golang.org/x/xerrors v0.0.0-20220907171357-04be3eba64a2 // indirect
	google.golang.org/api v0.96.0 // indirect
	google.golang.org/appengine v1.6.7 // indirect
	google.golang.org/genproto v0.0.0-20220916134934-764224ccc2d1 // indirect
	google.golang.org/grpc v1.49.0 // indirect
	google.golang.org/protobuf v1.28.1 // indirect
	gopkg.in/yaml.v2 v2.4.0 // indirect
	sigs.k8s.io/yaml v1.3.0 // indirect
)<|MERGE_RESOLUTION|>--- conflicted
+++ resolved
@@ -40,11 +40,7 @@
 	github.com/samber/lo v1.36.0
 	github.com/schollz/progressbar/v3 v3.13.1
 	github.com/shogo82148/go-retry v1.1.1
-<<<<<<< HEAD
 	golang.org/x/sys v0.6.0
-=======
-	golang.org/x/sys v0.5.0
->>>>>>> b350ae74
 )
 
 require (
@@ -114,13 +110,10 @@
 	golang.org/x/exp v0.0.0-20220303212507-bbda1eaf7a17 // indirect
 	golang.org/x/net v0.7.0 // indirect
 	golang.org/x/oauth2 v0.0.0-20220909003341-f21342109be1 // indirect
-<<<<<<< HEAD
 	golang.org/x/term v0.6.0 // indirect
 	golang.org/x/text v0.3.8 // indirect
-=======
 	golang.org/x/term v0.5.0 // indirect
 	golang.org/x/text v0.7.0 // indirect
->>>>>>> b350ae74
 	golang.org/x/time v0.0.0-20220722155302-e5dcc9cfc0b9 // indirect
 	golang.org/x/xerrors v0.0.0-20220907171357-04be3eba64a2 // indirect
 	google.golang.org/api v0.96.0 // indirect
